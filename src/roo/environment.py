--- conflicted
+++ resolved
@@ -254,7 +254,6 @@
 
         code += textwrap.dedent(f"""
             config <- .parse_config_file()
-<<<<<<< HEAD
             current_r_version <- paste0(R.version$major, ".", R.version$minor)
 
             if (config$r_platform != R.version$platform ||
@@ -262,42 +261,19 @@
                 stop(
                     paste0(
                         "Cannot use environment {self.name}. ",
-                        "Currently executing R (",
+                        "Currently executing R ",
                         current_r_version, " ", R.version$platform,
-                        ") is incompatible with environment (",
-                        config$r_version, " ", config$r_platform, ")"
-=======
+                        ", but environment is built for R ",
+                        config$r_version, " ", config$r_platform
+                    )
+                )
+            }}
 
             message(
                 paste0(
                     'Using environment {self.name} ',
                     '(R version: ', config$r_version, ', ',
                     'platform: ', config$r_platform, ')'
-                )
-            )
-            current_r_version <- paste0(R.version$major, ".", R.version$minor)
-            if (config$r_version != current_r_version) {{
-                stop(
-                    paste(
-                        "Cannot use environment with current R version",
-                        current_r_version
-                    )
-                )
-            }}
-            if (config$r_platform != R.version$platform) {{
-                stop(
-                    paste(
-                        "Cannot use environment with current R platform",
-                        R.version$platform
->>>>>>> 142ea9d2
-                    )
-                )
-            }}
-
-            message(
-                paste0(
-                    'Using environment {self.name} ',
-                    '(R ', config$r_version, ' ', config$r_platform, ')'
                 )
             )
             .libPaths(c('{self.lib_reldir.as_posix()}'))
